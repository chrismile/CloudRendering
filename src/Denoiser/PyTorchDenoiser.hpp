/*
 * BSD 2-Clause License
 *
 * Copyright (c) 2022, Christoph Neuhauser
 * All rights reserved.
 *
 * Redistribution and use in source and binary forms, with or without
 * modification, are permitted provided that the following conditions are met:
 *
 * * Redistributions of source code must retain the above copyright notice, this
 *   list of conditions and the following disclaimer.
 *
 * * Redistributions in binary form must reproduce the above copyright notice,
 *   this list of conditions and the following disclaimer in the documentation
 *   and/or other materials provided with the distribution.
 *
 * THIS SOFTWARE IS PROVIDED BY THE COPYRIGHT HOLDERS AND CONTRIBUTORS "AS IS"
 * AND ANY EXPRESS OR IMPLIED WARRANTIES, INCLUDING, BUT NOT LIMITED TO, THE
 * IMPLIED WARRANTIES OF MERCHANTABILITY AND FITNESS FOR A PARTICULAR PURPOSE ARE
 * DISCLAIMED. IN NO EVENT SHALL THE COPYRIGHT HOLDER OR CONTRIBUTORS BE LIABLE
 * FOR ANY DIRECT, INDIRECT, INCIDENTAL, SPECIAL, EXEMPLARY, OR CONSEQUENTIAL
 * DAMAGES (INCLUDING, BUT NOT LIMITED TO, PROCUREMENT OF SUBSTITUTE GOODS OR
 * SERVICES; LOSS OF USE, DATA, OR PROFITS; OR BUSINESS INTERRUPTION) HOWEVER
 * CAUSED AND ON ANY THEORY OF LIABILITY, WHETHER IN CONTRACT, STRICT LIABILITY,
 * OR TORT (INCLUDING NEGLIGENCE OR OTHERWISE) ARISING IN ANY WAY OUT OF THE USE
 * OF THIS SOFTWARE, EVEN IF ADVISED OF THE POSSIBILITY OF SUCH DAMAGE.
 */

#ifndef CLOUDRENDERING_PYTORCHDENOISER_HPP
#define CLOUDRENDERING_PYTORCHDENOISER_HPP

#include <vector>
#include <unordered_map>
#include <Graphics/Vulkan/Render/Renderer.hpp>
#include <Graphics/Vulkan/Render/Passes/Pass.hpp>
#include <torch/script.h>
#include <torch/cuda.h>
#include <Graphics/Vulkan/Utils/Timer.hpp>

#include "Denoiser.hpp"

enum class PyTorchDevice {
    CPU,
#ifdef SUPPORT_CUDA_INTEROP
    CUDA
#endif
};
const char* const PYTORCH_DEVICE_NAMES[] = {
        "CPU", "CUDA"
};

namespace IGFD {
class FileDialog;
}
typedef IGFD::FileDialog ImGuiFileDialog;

namespace sgl {
namespace vk {
class BufferCudaDriverApiExternalMemoryVk;
typedef std::shared_ptr<BufferCudaDriverApiExternalMemoryVk> BufferCudaDriverApiExternalMemoryVkPtr;
class SemaphoreVkCudaDriverApiInterop;
typedef std::shared_ptr<SemaphoreVkCudaDriverApiInterop> SemaphoreVkCudaDriverApiInteropPtr;
}
}

struct ModuleWrapper;
class FeatureCombinePass;
class BackgroundAddPass;
/**
 * Loads a PyTorch denoiser model from a TorchScript intermediate representation file.
 *
 * Information on how to save a PyTorch model to a TorchScript intermediate representation file in Python:
 * Models saved using "torch.save(model.state_dict(), 'model_name.pt')" can only be read in Python. Instead, use:
 *
 * https://pytorch.org/tutorials/beginner/Intro_to_TorchScript_tutorial.html
 * example_input, example_label = next(iter(dataloader))
 * script_module = torch.jit.trace(model, example_input)  # -> torch.jit.ScriptModule
 * script_module = torch.jit.script(model)  # Alternative
 * script_module.save('model_name.pt')
 *
 * Loading in Python: script_module = torch.jit.load('model_name.pt')
 *
 * https://pytorch.org/tutorials/advanced/cpp_export.html
 * "If you need to exclude some methods in your nn.Module because they use Python features that TorchScript doesn't
 * support yet, you could annotate those with @torch.jit.ignore."
 *
 * Examples of using custom operators: https://github.com/pytorch/pytorch/tree/master/test/custom_operator
 *
 * https://pytorch.org/docs/stable/jit.html
 * Mixing tracing and scripting: @torch.jit.script - "Traced functions can call script functions."
 *
 * How to add metadata? Add _extra_files=extra_files as an argument to torch.jit.save, e.g.:
 * extra_files = { 'model_info.json': '{ "input_feature_maps": [ "color", "normal" ] }' }
 * torch.jit.save(script_module, 'model_name.pt', _extra_files=extra_files)
 */
class PyTorchDenoiser : public Denoiser {
public:
    explicit PyTorchDenoiser(sgl::vk::Renderer* renderer);
    ~PyTorchDenoiser() override;
    DenoiserType getDenoiserType() override { return DenoiserType::PYTORCH_DENOISER; }
    [[nodiscard]] const char* getDenoiserName() const override { return "PyTorch Denoiser Module"; }
    [[nodiscard]] bool getIsEnabled() const override { return wrapper != nullptr; }
    void setOutputImage(sgl::vk::ImageViewPtr& outputImage) override;
    void setFeatureMap(FeatureMapType featureMapType, const sgl::vk::TexturePtr& featureTexture) override;
    [[nodiscard]] bool getUseFeatureMap(FeatureMapType featureMapType) const override;
    void setUseFeatureMap(FeatureMapType featureMapType, bool useFeature) override;
    void resetFrameNumber() override {} // No temporal denoising supported yet, thus unused.
    void setTemporalDenoisingEnabled(bool enabled) override {} // No temporal denoising supported yet, thus unused.
    void denoise() override;
    void recreateSwapchain(uint32_t width, uint32_t height) override;
    void setFileDialogInstance(ImGuiFileDialog* _fileDialogInstance) override { this->fileDialogInstance = _fileDialogInstance; }

    bool loadModelFromFile(const std::string& modelPath);
    void setPyTorchDevice(PyTorchDevice pyTorchDeviceNew);

    /// Renders the GUI. Returns whether re-rendering has become necessary due to the user's actions.
    bool renderGuiPropertyEditorNodes(sgl::PropertyEditor& propertyEditor) override;

private:
    void computeNumChannels();
    sgl::vk::Renderer* renderer = nullptr;

    PyTorchDevice pyTorchDevice = PyTorchDevice::CPU;
    std::shared_ptr<ModuleWrapper> wrapper;
    std::string modelFilePath;
    std::vector<FeatureMapType> inputFeatureMapsUsed;
    std::unordered_map<FeatureMapType, size_t> inputFeatureMapsIndexMap;
    std::vector<sgl::vk::TexturePtr> inputFeatureMaps;
    std::vector<uint32_t> inputFeatureMapsChannelOffset;
    uint32_t numChannels = 0;
    bool isFirstContiguousWarning = true;
    bool useBatchDimension = false; ///< Does the model use 3 or 4 input dimensions?
    ImGuiFileDialog* fileDialogInstance = nullptr;
    std::string fileDialogDirectory;

    // Image data.
    sgl::vk::ImageViewPtr inputImageVulkan, outputImageVulkan;
    sgl::vk::ImageViewPtr backgroundImage;

    // Data for CPU rendering.
    std::vector<sgl::vk::BufferPtr> renderImageStagingBuffers;
    sgl::vk::BufferPtr denoisedImageStagingBuffer;
    sgl::vk::FencePtr renderFinishedFence;
    float* renderedImageData = nullptr;
    float* denoisedImageData = nullptr;

    bool addBackground = false;
    bool usePreviousFrame = false;
    bool zeroOutPreviousFrame = false;
    bool useFP16 = false;
    torch::Tensor previousTensor;
    std::shared_ptr<BackgroundAddPass> backgroundAddPass;

    bool blend_inv_iter = false;

    sgl::vk::TimerPtr totalTimer;
    sgl::vk::TimerPtr networkTimer;

#ifdef SUPPORT_CUDA_INTEROP
    // Synchronization primitives.
    sgl::vk::BufferPtr inputImageBufferVk, outputImageBufferVk;
    sgl::vk::BufferCudaDriverApiExternalMemoryVkPtr inputImageBufferCu, outputImageBufferCu;
    std::vector<sgl::vk::CommandBufferPtr> postRenderCommandBuffers;
    std::vector<sgl::vk::SemaphoreVkCudaDriverApiInteropPtr> renderFinishedSemaphores;
    std::vector<sgl::vk::SemaphoreVkCudaDriverApiInteropPtr> denoiseFinishedSemaphores;
    uint64_t timelineValue = 0;
#endif
    std::shared_ptr<FeatureCombinePass> featureCombinePass;
};

class FeatureCombinePass : public sgl::vk::ComputePass {
public:
    explicit FeatureCombinePass(sgl::vk::Renderer* renderer);
    void setUsedInputFeatureMaps(
            const std::vector<FeatureMapType>& inputFeatureMapsUsed,
            const std::unordered_map<FeatureMapType, size_t>& inputFeatureMapsIndexMap,
            const std::vector<uint32_t>& inputFeatureMapsChannelOffset,
            uint32_t numChannels);
    void setFeatureMap(FeatureMapType featureMapType, const sgl::vk::TexturePtr& featureTexture);
    void setOutputBuffer(const sgl::vk::BufferPtr& _outputBuffer);

protected:
    void loadShader() override;
    void createComputeData(sgl::vk::Renderer* renderer, sgl::vk::ComputePipelinePtr& computePipeline) override;
    void _render() override;

private:
    uint32_t getFeatureMapWriteOffset(FeatureMapType featureMapType);
    bool getUseFeatureMap(FeatureMapType featureMapType);
    static std::string getFeatureMapImageName(FeatureMapType featureMapType);

    const int computeBlockSize = 16;
    struct UniformData {
        uint32_t numChannelsOut = 0;
        uint32_t colorWriteStartOffset = 0;
        uint32_t normalWriteStartOffset = 0;
        uint32_t depthWriteStartOffset = 0;
        uint32_t positionWriteStartOffset = 0;
        uint32_t densityWriteStartOffset = 0;
        uint32_t cloudOnlyWriteStartOffset = 0;
        uint32_t albedoWriteStartOffset = 0;
        uint32_t flowWriteStartOffset = 0;
        uint32_t reproj_uvWriteStartOffset = 0;
    };
    UniformData uniformData{};
    sgl::vk::BufferPtr uniformBuffer;

    std::vector<FeatureMapType> inputFeatureMapsUsed;
    std::unordered_map<FeatureMapType, size_t> inputFeatureMapsIndexMap;
    std::vector<sgl::vk::TexturePtr> inputFeatureMaps;
    std::vector<uint32_t> inputFeatureMapsChannelOffset;
    uint32_t numChannels = 0;
    sgl::vk::BufferPtr outputBuffer;
};

<<<<<<< HEAD
class BackgroundAddPass : public sgl::vk::ComputePass {
public:
    explicit BackgroundAddPass(sgl::vk::Renderer* renderer);
    void setBackgroundImage(const sgl::vk::ImageViewPtr& _backgroundImage);
    void setTargetImage(sgl::vk::ImageViewPtr& colorImage);
protected:
    void loadShader() override;
    void createComputeData(sgl::vk::Renderer* renderer, sgl::vk::ComputePipelinePtr& computePipeline) override;
    void _render() override;

private:
    const int BLOCK_SIZE = 16;
    sgl::vk::ImageViewPtr backgroundImage;
    sgl::vk::ImageViewPtr outputImage;
};

=======
>>>>>>> d29c0797
#endif //CLOUDRENDERING_PYTORCHDENOISER_HPP<|MERGE_RESOLUTION|>--- conflicted
+++ resolved
@@ -213,7 +213,6 @@
     sgl::vk::BufferPtr outputBuffer;
 };
 
-<<<<<<< HEAD
 class BackgroundAddPass : public sgl::vk::ComputePass {
 public:
     explicit BackgroundAddPass(sgl::vk::Renderer* renderer);
@@ -230,6 +229,4 @@
     sgl::vk::ImageViewPtr outputImage;
 };
 
-=======
->>>>>>> d29c0797
 #endif //CLOUDRENDERING_PYTORCHDENOISER_HPP