--- conflicted
+++ resolved
@@ -673,11 +673,6 @@
         frameInfo.frameCount = 0;
     }
 
-    sgl::TransferFunctionWindow* tfWindow = cloudData->getTransferFunctionWindow();
-    if (tfWindow && tfWindow->getShowWindow()) {
-        customPreprocessorDefines.insert({ "USE_TRANSFER_FUNCTION", "" });
-    }
-
     shaderStages = sgl::vk::ShaderManager->getShaderStages({"Clouds.Compute"}, customPreprocessorDefines);
 }
 
@@ -693,7 +688,6 @@
     } else {
         computeData->setStaticTexture(densityFieldTexture, "gridImage");
         if (useEmission && emissionFieldTexture){
-            std::cout << "setting emission image" << std::endl;
             computeData->setStaticTexture(emissionFieldTexture, "emissionImage");
         }
         if (vptMode == VptMode::RESIDUAL_RATIO_TRACKING) {
@@ -741,10 +735,6 @@
     }
     computeData->setStaticBuffer(momentUniformDataBuffer, "MomentUniformData");
 
-<<<<<<< HEAD
-
-=======
->>>>>>> d29c0797
     sgl::TransferFunctionWindow* tfWindow = cloudData->getTransferFunctionWindow();
     if (tfWindow && tfWindow->getShowWindow()) {
         computeData->setStaticTexture(tfWindow->getTransferFunctionMapTextureVulkan(), "transferFunctionTexture");
@@ -781,8 +771,10 @@
             accumulationTimer->finishGPU();
             accumulationTimer->printTimeMS(eventName);
             denoiseTimer->finishGPU();
-            denoiseTimer->printTimeMS("denoise");
-            accumulationTimer->printTimeMS("denoise");
+            if (useDenoiser && denoiser) {
+                denoiseTimer->printTimeMS("denoise");
+                accumulationTimer->printTimeMS("denoise");
+            }
 
             timerStopped = true;
         }
@@ -798,8 +790,8 @@
 
         uniformData.previousViewProjMatrix = previousViewProjMatrix;
         if (previousViewProjMatrix[3][3] == 0){
-            std::cout << "NO previous view projection matrix"<<std::endl;
-            uniformData.previousViewProjMatrix=(*camera)->getProjectionMatrix() * (*camera)->getViewMatrix();
+            // No previous view projection matrix.
+            uniformData.previousViewProjMatrix = (*camera)->getProjectionMatrix() * (*camera)->getViewMatrix();
         }
         uniformData.boxMin = cloudData->getWorldSpaceBoxMin();
         uniformData.boxMax = cloudData->getWorldSpaceBoxMax();
@@ -867,18 +859,16 @@
         renderer->transitionImageLayout(accImageTexture->getImage(), VK_IMAGE_LAYOUT_GENERAL);
         renderer->transitionImageLayout(firstXTexture->getImage(), VK_IMAGE_LAYOUT_GENERAL);
         renderer->transitionImageLayout(firstWTexture->getImage(), VK_IMAGE_LAYOUT_GENERAL);
-<<<<<<< HEAD
         renderer->transitionImageLayout(normalTexture->getImage(), VK_IMAGE_LAYOUT_GENERAL);
         renderer->transitionImageLayout(cloudOnlyTexture->getImage(), VK_IMAGE_LAYOUT_GENERAL);
         renderer->transitionImageLayout(backgroundTexture->getImage(), VK_IMAGE_LAYOUT_GENERAL);
         renderer->transitionImageLayout(reprojUVTexture->getImage(), VK_IMAGE_LAYOUT_GENERAL);
         renderer->transitionImageLayout(depthTexture->getImage(), VK_IMAGE_LAYOUT_GENERAL);
         renderer->transitionImageLayout(densityTexture->getImage(), VK_IMAGE_LAYOUT_GENERAL);
-        renderer->transitionImageLayout(
-                blitPrimaryRayMomentTexturePass->getMomentTexture()->getImage(), VK_IMAGE_LAYOUT_GENERAL);
-        renderer->transitionImageLayout(
-                blitScatterRayMomentTexturePass->getMomentTexture()->getImage(), VK_IMAGE_LAYOUT_GENERAL);
-=======
+        //renderer->transitionImageLayout(
+        //        blitPrimaryRayMomentTexturePass->getMomentTexture()->getImage(), VK_IMAGE_LAYOUT_GENERAL);
+        //renderer->transitionImageLayout(
+        //        blitScatterRayMomentTexturePass->getMomentTexture()->getImage(), VK_IMAGE_LAYOUT_GENERAL);
         if (blitPrimaryRayMomentTexturePass->getMomentType() != BlitMomentTexturePass::MomentType::NONE) {
             renderer->transitionImageLayout(
                     blitPrimaryRayMomentTexturePass->getMomentTexture()->getImage(),
@@ -889,7 +879,6 @@
                     blitScatterRayMomentTexturePass->getMomentTexture()->getImage(),
                     VK_IMAGE_LAYOUT_GENERAL);
         }
->>>>>>> d29c0797
         auto& imageSettings = resultImageView->getImage()->getImageSettings();
         renderer->dispatch(
                 computeData,
@@ -905,12 +894,10 @@
             if (!reachedTarget){
                 denoiseTimer->startGPU("denoise");
                 accumulationTimer->startGPU("denoise");
-
             }
             denoiser->denoise();
             if (!reachedTarget){
                 accumulationTimer->endGPU("denoise");
-
                 denoiseTimer->endGPU("denoise");
             }
             renderer->transitionImageLayout(
@@ -938,11 +925,6 @@
         renderer->transitionImageLayout(firstWTexture->getImage(), VK_IMAGE_LAYOUT_TRANSFER_SRC_OPTIMAL);
         renderer->transitionImageLayout(sceneImageView->getImage(), VK_IMAGE_LAYOUT_TRANSFER_DST_OPTIMAL);
         firstWTexture->getImage()->blit(sceneImageView->getImage(), renderer->getVkCommandBuffer());
-<<<<<<< HEAD
-    //} else if (featureMapType == FeatureMapTypeVpt::PRIMARY_RAY_ABSORPTION_MOMENTS) {
-    //    blitPrimaryRayMomentTexturePass->render();
-    //} else if (featureMapType == FeatureMapTypeVpt::SCATTER_RAY_ABSORPTION_MOMENTS) {
-    //    blitScatterRayMomentTexturePass->render();
     } else if (featureMapType == FeatureMapTypeVpt::NORMAL) {
         renderer->transitionImageLayout(normalTexture->getImage(), VK_IMAGE_LAYOUT_TRANSFER_SRC_OPTIMAL);
         renderer->transitionImageLayout(sceneImageView->getImage(), VK_IMAGE_LAYOUT_TRANSFER_DST_OPTIMAL);
@@ -967,12 +949,10 @@
         renderer->transitionImageLayout(reprojUVTexture->getImage(), VK_IMAGE_LAYOUT_TRANSFER_SRC_OPTIMAL);
         renderer->transitionImageLayout(sceneImageView->getImage(), VK_IMAGE_LAYOUT_TRANSFER_DST_OPTIMAL);
         reprojUVTexture->getImage()->blit(sceneImageView->getImage(), renderer->getVkCommandBuffer());
-=======
     } else if (featureMapType == FeatureMapTypeVpt::PRIMARY_RAY_ABSORPTION_MOMENTS) {
         blitPrimaryRayMomentTexturePass->renderOptional();
     } else if (featureMapType == FeatureMapTypeVpt::SCATTER_RAY_ABSORPTION_MOMENTS) {
         blitScatterRayMomentTexturePass->renderOptional();
->>>>>>> d29c0797
     }
 
     if (!reachedTarget) {
@@ -982,7 +962,6 @@
 
     if (cloudData->getNextCloudDataFrame() != nullptr){
         this->setCloudData(cloudData->getNextCloudDataFrame());
-        std::cout<< "Setting Next Frame" << std::endl;
     }
     if (emissionData && emissionData->getNextCloudDataFrame() != nullptr){
         this->setEmissionData(emissionData->getNextCloudDataFrame());
@@ -1084,14 +1063,10 @@
         if (propertyEditor.addColorEdit3("Scattering Albedo", &cloudScatteringAlbedo.x)) {
             optionChanged = true;
         }
-<<<<<<< HEAD
-        if (propertyEditor.addSliderFloat("G", &uniformData.G, -1.0f, 1.0f)) {
-=======
         if (propertyEditor.addSliderFloat("Emission Strength", &emissionStrength, 0.0f, 1.0f)) {
             optionChanged = true;
         }
-        if (propertyEditor.addSliderFloat("G", &uniformData.G, 0.0f, 1.0f)) {
->>>>>>> d29c0797
+        if (propertyEditor.addSliderFloat("G", &uniformData.G, -1.0f, 1.0f)) {
             optionChanged = true;
         }
         if (propertyEditor.addCombo(
@@ -1168,8 +1143,6 @@
         if (useEnvironmentMapImage){
             propertyEditor.addInputAction("Environment Map", &environmentMapFilenameGui);
             if (propertyEditor.addButton("", "Load")) {
-                std::cout << "Clicked load button" << std::endl;
-
                 loadEnvironmentMapImage(environmentMapFilenameGui);
                 setShaderDirty();
                 reRender = true;
@@ -1212,7 +1185,6 @@
 
         if (propertyEditor.addCheckbox("Use Emission", &useEmission)) {
             optionChanged = true;
-            std::cout << "set emission: " << useEmission << std::endl;
             setGridData();
             updateVptMode();
             setShaderDirty();
@@ -1230,7 +1202,6 @@
         }
         propertyEditor.addInputAction("Emission Grid", &emissionGridFilenameGui);
         if (propertyEditor.addCheckbox("Load", &useEmission)) {
-            std::cout << "Clicked load 'button'" << std::endl;
             CloudDataPtr emissionCloudData(new CloudData);
             bool dataLoaded = emissionCloudData->loadFromFile(emissionGridFilenameGui);
             if (dataLoaded){
@@ -1241,8 +1212,6 @@
         }
         ImGui::SameLine();
         if (ImGui::Button("Open from Disk...")) {
-            std::cout << "Clicked load button" << std::endl;
-
             IGFD_OpenModal(
                     fileDialogInstance,
                     "ChooseEmissionGrid", "Choose an Emission Grid",
