--- conflicted
+++ resolved
@@ -699,8 +699,6 @@
     const float dx = 0.1;
     const float dy = 0.1;
     const float dz = 0.1;
-<<<<<<< HEAD
-=======
     float gradX =
             (sampleIsoImageOffset(texCoords, ivec3(-1, 0, 0))
             - sampleIsoImageOffset(texCoords, ivec3(1, 0, 0))) * 0.5 / dx;
@@ -831,143 +829,6 @@
 #endif
 }
 
-// Version before commit ec19aebe3fd8df5571cca8ee7449c00d5874e613
-vec3 computeGradientLegacy(vec3 texCoords) {
-#ifdef DIFFERENCES_NEIGHBOR
-    const float dx = 1.0;
-    const float dy = 1.0;
-    const float dz = 1.0;
->>>>>>> ce1b869b
-    float gradX =
-            (sampleIsoImageOffset(texCoords, ivec3(-1, 0, 0))
-            - sampleIsoImageOffset(texCoords, ivec3(1, 0, 0))) * 0.5 / dx;
-    float gradY =
-            (sampleIsoImageOffset(texCoords, ivec3(0, -1, 0))
-            - sampleIsoImageOffset(texCoords, ivec3(0, 1, 0))) * 0.5 / dy;
-    float gradZ =
-            (sampleIsoImageOffset(texCoords, ivec3(0, 0, -1))
-            - sampleIsoImageOffset(texCoords, ivec3(0, 0, 1))) * 0.5 / dz;
-
-    vec3 grad = vec3(gradX, gradY, gradZ);
-    float gradLength = length(grad);
-    if (gradLength < 1e-4) {
-        return vec3(0.0, 0.0, 1.0);
-    }
-    return grad / gradLength;
-}
-
-// Get the multiple of x closest to n, where k*x < n
-float getNearestMultiple(float n, float x, bool smaller) {
-    float rest = mod(n,x);
-    if (smaller) {
-        return n - rest;
-    } else {
-        if (rest == 0.0) {
-            return n;
-        }
-        return x + n - rest;
-    }
-}
-
-float trilinearInterpolationDensity(vec3 texCoords) {
-    float x = texCoords.x;
-    float y = texCoords.y;
-    float z = texCoords.z;
-    
-    // Compute texel sizes
-    ivec3 sizeTexture = textureSize(isoImage, 0);
-    float deltaX = 1.0 / (float(sizeTexture.x) - 1.0);
-    float deltaY = 1.0 / (float(sizeTexture.y) - 1.0);
-    float deltaZ = 1.0 / (float(sizeTexture.z) - 1.0);
-
-    // Compute the 6 nearest texel values
-    float x0 = getNearestMultiple(x, deltaX, true);
-    float x1 = getNearestMultiple(x, deltaX, false);
-    float y0 = getNearestMultiple(y, deltaY, true);
-    float y1 = getNearestMultiple(y, deltaY, false);
-    float z0 = getNearestMultiple(z, deltaZ, true);
-    float z1 = getNearestMultiple(z, deltaZ, false);
-    
-    // Get the 8 nearest edges
-    vec3 n000 = vec3(x0,y0,z0);
-    vec3 n100 = vec3(x1,y0,z0);
-    vec3 n110 = vec3(x1,y1,z0);
-    vec3 n010 = vec3(x0,y1,z0);
-    vec3 n001 = vec3(x0,y0,z1);
-    vec3 n101 = vec3(x1,y0,z1);
-    vec3 n111 = vec3(x1,y1,z1);
-    vec3 n011 = vec3(x0,y1,z1);
-
-    // Compute gradients for these nearest edges
-    float d000 = sampleIsoImage(n000);
-    float d100 = sampleIsoImage(n100);
-    float d110 = sampleIsoImage(n110);
-    float d010 = sampleIsoImage(n010);
-    float d001 = sampleIsoImage(n001);
-    float d101 = sampleIsoImage(n101);
-    float d111 = sampleIsoImage(n111);
-    float d011 = sampleIsoImage(n011);
-
-    vec3 posIndex = vec3(x*(float(sizeTexture.x)-1.0),y*(float(sizeTexture.y)-1.0),z*(float(sizeTexture.z)-1.0));
-    ivec3 posIndexInt = ivec3(floor(posIndex));
-    vec3 posIndexFrac = posIndex - vec3(posIndexInt);
-
-    float t00 = mix(d000, d100, posIndexFrac.x);
-    float t10 = mix(d010, d110, posIndexFrac.x);
-    float t01 = mix(d001, d101, posIndexFrac.x);
-    float t11 = mix(d011, d111, posIndexFrac.x);
-
-    float t0 = mix(t00, t10, posIndexFrac.y);
-    float t1 = mix(t01, t11, posIndexFrac.y);
-
-    return mix(t0, t1, posIndexFrac.z);
-}
-
-#define DIFFERENCES_NEIGHBOR
-
-// Compute surface normals using trilinear interpolaton for 6 points arround the current point
-vec3 computeGradient(vec3 texCoords) {
-#ifdef DIFFERENCES_NEIGHBOR
-    // Idea from: https://math.stackexchange.com/questions/2452416/compute-gradient-of-scalar-field-defined-by-trilinear-interpolation-of-sample-gr
-    const float dx = 4.0 * parameters.voxelTexelSize.x;
-    const float dy = 4.0 * parameters.voxelTexelSize.y;
-    const float dz = 4.0 * parameters.voxelTexelSize.z;
-
-    vec3 gX0 = vec3(-1.0,0.0,0.0)*trilinearInterpolationDensity(texCoords + dx*vec3(-1.0,0.0,0.0));
-    vec3 gX1 = vec3(1.0,0.0,0.0)*trilinearInterpolationDensity(texCoords + dx*vec3(1.0,0.0,0.0));
-    vec3 gY0 = vec3(0.0,-1.0,0.0)*trilinearInterpolationDensity(texCoords + dy*vec3(0.0,-1.0,0.0));
-    vec3 gY1 = vec3(0.0,1.0,0.0)*trilinearInterpolationDensity(texCoords + dy*vec3(0.0,1.0,0.0));
-    vec3 gZ0 = vec3(0.0,0.0,-1.0)*trilinearInterpolationDensity(texCoords + dz*vec3(0.0,0.0,-1.0));
-    vec3 gZ1 = vec3(0.0,0.0,1.0)*trilinearInterpolationDensity(texCoords + dz*vec3(0.0,0.0,1.0));
-
-    vec3 grad = 0.5*(gX0 + gX1 + gY0 + gY1 + gZ0 + gZ1);
-    float gradLength = length(grad);
-    if (gradLength < 1e-3) {
-        return vec3(0.0, 0.0, 1.0);
-    }
-    return grad / gradLength;
-#else
-    const float dx = parameters.voxelTexelSize.x * 1;
-    const float dy = parameters.voxelTexelSize.y * 1;
-    const float dz = parameters.voxelTexelSize.z * 1;
-    float gradX =
-            (sampleIsoImage(texCoords - vec3(dx, 0.0, 0.0))
-            - sampleIsoImage(texCoords + vec3(dx, 0.0, 0.0))) * 0.5;
-    float gradY =
-            (sampleIsoImage(texCoords - vec3(0.0, dy, 0.0))
-            - sampleIsoImage(texCoords + vec3(0.0, dy, 0.0))) * 0.5;
-    float gradZ =
-            (sampleIsoImage(texCoords - vec3(0.0, 0.0, dz))
-            - sampleIsoImage(texCoords + vec3(0.0, 0.0, dz))) * 0.5;
-    vec3 grad = vec3(gradX, gradY, gradZ);
-    float gradLength = length(grad);
-    if (gradLength < 1e-4) {
-        return vec3(0.0, 0.0, 1.0);
-    }
-    return grad / gradLength;
-#endif
-}
-
 const int MAX_NUM_REFINEMENT_STEPS = 8;
 
 void refineIsoSurfaceHit(inout vec3 currentPoint, vec3 lastPoint, float stepSign) {
@@ -1052,13 +913,10 @@
 #include "BlinnPhong.glsl"
 #endif
 
-<<<<<<< HEAD
-=======
 #ifdef SURFACE_BRDF_AMBIENT
 #include "ConstantLighting.glsl"
 #endif
 
->>>>>>> ce1b869b
 
 #if !defined(ISOSURFACE_USE_TF) || !defined(USE_TRANSFER_FUNCTION)
 #define isoSurfaceColorDef parameters.isoSurfaceColor
