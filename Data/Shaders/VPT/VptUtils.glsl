--- conflicted
+++ resolved
@@ -453,7 +453,6 @@
 }
 #endif
 
-<<<<<<< HEAD
 #ifdef USE_EMISSION
 float sampleEmissionRaw(in vec3 coord) {
 
@@ -501,10 +500,9 @@
     //return densityRaw;
     return texture(transferFunctionTexture, densityRaw);
 }
-
-=======
+#endif
+
 #ifdef USE_TRANSFER_FUNCTION
->>>>>>> d29c0797
 float sampleCloud(
 #ifdef USE_NANOVDB
         pnanovdb_readaccessor_t accessor,
@@ -520,11 +518,6 @@
 #ifdef USE_NANOVDB
             accessor,
 #endif
-<<<<<<< HEAD
-            coord);
-    //return densityRaw;
-    return texture(transferFunctionTexture, densityRaw).a;
-=======
             pos);
     return texture(transferFunctionTexture, densityRaw).a;
 }
@@ -540,7 +533,6 @@
 #endif
             pos);
     return texture(transferFunctionTexture, densityRaw);
->>>>>>> d29c0797
 }
 #else
 float sampleCloud(
