--- conflicted
+++ resolved
@@ -1219,12 +1219,7 @@
     vec3 dirSkyboxNee = importanceSampleSkybox(pdfSkyboxNee);
     if (dot(surfaceNormal, dirSkyboxNee) > 0.0) {
         float thetaNee = dot(surfaceNormal, dirSkyboxNee);
-<<<<<<< HEAD
-        //float pdfSkyboxOut = evaluateSkyboxPDF(dirOut);
-
-        // NEE Lambertian PDF
-=======
->>>>>>> 94d8d605
+
 #ifdef SURFACE_BRDF_LAMBERTIAN
 #ifdef UNIFORM_SAMPLING
 #ifdef USE_MIS
@@ -1245,17 +1240,7 @@
 #endif
         float pdfSamplingOut = 1.0 / (2.0 * M_PI);
 #endif
-<<<<<<< HEAD
-        //float weightNee = pdfSkyboxNee * pdfSkyboxNee / (pdfSkyboxNee * pdfSkyboxNee + pdfSamplingNee * pdfSamplingNee);
-        //float weightOut = pdfSamplingOut * pdfSamplingOut / (pdfSkyboxOut * pdfSkyboxOut + pdfSamplingOut * pdfSamplingOut);
-        //float weightNee = pdfSkyboxNee / (pdfSkyboxNee + pdfSamplingNee);
-        //float weightOut = pdfSamplingOut / (pdfSkyboxOut + pdfSamplingOut);
-        //weightNee = 1.0;
-        //weightOut = 1.0;
-
-        // NEE Lambertian RDF
-=======
->>>>>>> 94d8d605
+
 #ifdef SURFACE_BRDF_LAMBERTIAN
         //vec3 brdfOut = isoSurfaceColorDef / M_PI;
         //vec3 brdfNee = isoSurfaceColorDef / M_PI;
@@ -1273,23 +1258,12 @@
         colorOut = rdfOut / pdfSamplingOut;
 #endif
 
-<<<<<<< HEAD
-        //colorOut = rdfOut * weightOut / pdfSamplingOut;
-        //colorNee +=
-        //        throughput * rdfNee * weightNee / pdfSkyboxNee
-        //        * (sampleSkybox(dirSkyboxNee) + sampleLight(dirSkyboxNee))
-        //        * calculateTransmittance(currentPoint, dirSkyboxNee);
-
 #ifdef SURFACE_BRDF_COOK_TORRANCE
         // TODO: Call brdf for viewVector and vector to sun dirSkyBoxNee, but this must take NEE sampling into account and not the brdf importance sampling
         // need to create a new function
         vec3 rdfNee = evaluate_cook_torrance(normalize(-w), dirSkyboxNee, normalize(surfaceNormal), isoSurfaceColorDef, pdfSkyboxNee)*dot(dirSkyboxNee, normalize(surfaceNormal));
 #endif
-        //colorOut = colorOut;
-        colorNee +=
-                throughput * (rdfNee / pdfSkyboxNee) * calculateTransmittance(currentPoint, dirSkyboxNee)
-=======
-        colorOut = rdfOut / pdfSamplingOut;
+        //colorOut = rdfOut / pdfSamplingOut;
 
 #ifdef USE_MIS
 
@@ -1304,7 +1278,6 @@
         float weightOut = pdfSamplingOut / (pdfSkyboxOut + pdfSamplingOut);
         colorNee +=
                 throughput * rdfNee * weightNee / pdfSkyboxNee * calculateTransmittance(currentPoint + dirSkyboxNee * 1e-4, dirSkyboxNee)
->>>>>>> 94d8d605
                 * (sampleSkybox(dirSkyboxNee) + sampleLight(dirSkyboxNee));
         colorNee +=
                 throughput * rdfOut * weightOut / pdfSamplingOut * calculateTransmittance(currentPoint + dirOut * 1e-4, dirOut)
