/**
 * MIT License
 *
 * Copyright (c) 2021-2022, Christoph Neuhauser, Ludwig Leonard
 *
 * Permission is hereby granted, free of charge, to any person obtaining a copy
 * of this software and associated documentation files (the "Software"), to deal
 * in the Software without restriction, including without limitation the rights
 * to use, copy, modify, merge, publish, distribute, sublicense, and/or sell
 * copies of the Software, and to permit persons to whom the Software is
 * furnished to do so, subject to the following conditions:
 *
 * The above copyright notice and this permission notice shall be included in all
 * copies or substantial portions of the Software.
 *
 * THE SOFTWARE IS PROVIDED "AS IS", WITHOUT WARRANTY OF ANY KIND, EXPRESS OR
 * IMPLIED, INCLUDING BUT NOT LIMITED TO THE WARRANTIES OF MERCHANTABILITY,
 * FITNESS FOR A PARTICULAR PURPOSE AND NONINFRINGEMENT. IN NO EVENT SHALL THE
 * AUTHORS OR COPYRIGHT HOLDERS BE LIABLE FOR ANY CLAIM, DAMAGES OR OTHER
 * LIABILITY, WHETHER IN AN ACTION OF CONTRACT, TORT OR OTHERWISE, ARISING FROM,
 * OUT OF OR IN CONNECTION WITH THE SOFTWARE OR THE USE OR OTHER DEALINGS IN THE
 * SOFTWARE.
 */

layout (local_size_x = LOCAL_SIZE, local_size_y = LOCAL_SIZE, local_size_z = 1) in;

layout (binding = 0, rgba32f) uniform image2D resultImage;

#ifdef USE_NANOVDB
layout (binding = 1) readonly buffer NanoVdbBuffer {
    uint pnanovdb_buf_data[];
};
#ifdef USE_EMISSION
layout (binding = 2) readonly buffer EmissionNanoVdbBuffer {
    uint pnanovdb_emission_buf_data[];
};
#endif
#else // USE_NANOVDB
layout (binding = 1) uniform sampler3D gridImage;
#ifdef USE_EMISSION
layout (binding = 2) uniform sampler3D emissionImage;
#endif
#endif // USE_NANOVDB

layout (binding = 3) uniform Parameters {
    // Transform from normalized device coordinates to world space.
    mat4 inverseViewProjMatrix;
    mat4 previousViewProjMatrix;
    // Cloud properties.
    vec3 boxMin;
    vec3 boxMax;
    vec3 gridMin;
    vec3 gridMax;

    vec3 emissionBoxMin;
    vec3 emissionBoxMax;

    vec3 extinction;
    float emissionStrength;
    vec3 scatteringAlbedo;

    float phaseG;

    // Sky properties.
    vec3 sunDirection;
    vec3 sunIntensity;
    float environmentMapIntensityFactor;

    float emissionCap;
    float emissionStrength;
    int numFeatureMapSamplesPerFrame;

    // For residual ratio tracking and decomposition tracking.
    ivec3 superVoxelSize;
    ivec3 superVoxelGridSize;

    //ivec3 gridResolution;

    // Whether to use linear RGB or sRGB.
    int useLinearRGB;


} parameters;

layout (binding = 4) uniform FrameInfo {
    uint frameCount;
    uvec3 other;
} frameInfo;

layout (binding = 5, rgba32f) uniform image2D accImage;

layout (binding = 6, rgba32f) uniform image2D firstX;

layout (binding = 7, rgba32f) uniform image2D firstW;

#if !defined(USE_NANOVDB) && (defined(USE_RESIDUAL_RATIO_TRACKING) || defined(USE_DECOMPOSITION_TRACKING))
layout (binding = 8) uniform sampler3D superVoxelGridImage;
layout (binding = 9) uniform usampler3D superVoxelGridOccupancyImage;
#endif

#ifdef USE_ENVIRONMENT_MAP_IMAGE
layout (binding = 10) uniform sampler2D environmentMapTexture;
layout (binding = 11) uniform sampler2D environmentMapOctahedralTexture;
#endif

#ifdef COMPUTE_PRIMARY_RAY_ABSORPTION_MOMENTS
layout (binding = 12, r32f) uniform image2DArray primaryRayAbsorptionMomentsImage;
#endif

#ifdef COMPUTE_SCATTER_RAY_ABSORPTION_MOMENTS
layout (binding = 13, r32f) uniform image2DArray scatterRayAbsorptionMomentsImage;
#endif

layout (binding = 14, rgba32f) uniform image2D cloudOnlyImage;
layout (binding = 15, rg32f) uniform image2D depthImage;
layout (binding = 16, rg32f) uniform image2D densityImage;
layout (binding = 17, rg32f) uniform image2D backgroundImage;
layout (binding = 18, rg32f) uniform image2D reprojUVImage;
layout (binding = 19, rgba32f) uniform image2D normalImage;



/**
 * This code is part of an GLSL port of the HLSL code accompanying the paper "Moment-Based Order-Independent
 * Transparency" by Münstermann, Krumpen, Klein, and Peters (http://momentsingraphics.de/?page_id=210).
 * The original code was released in accordance to CC0 (https://creativecommons.org/publicdomain/zero/1.0/).
 *
 * This port is released under the terms of the MIT License.
 */
/*! This function implements complex multiplication.*/
layout(std140, binding = 20) uniform MomentUniformData {
    vec4 wrapping_zone_parameters;
    //float overestimation;
    //float moment_bias;
};
const float ABSORBANCE_MAX_VALUE = 10.0;

#ifdef USE_TRANSFER_FUNCTION
<<<<<<< HEAD
layout(binding = 21) uniform sampler1D transferFunctionTexture;
=======
layout(binding = 13) uniform sampler1D transferFunctionTexture;
>>>>>>> d29c0797
#endif

vec2 Multiply(vec2 LHS, vec2 RHS) {
    return vec2(LHS.x * RHS.x - LHS.y * RHS.y, LHS.x * RHS.y + LHS.y * RHS.x);
}<|MERGE_RESOLUTION|>--- conflicted
+++ resolved
@@ -56,7 +56,6 @@
     vec3 emissionBoxMax;
 
     vec3 extinction;
-    float emissionStrength;
     vec3 scatteringAlbedo;
 
     float phaseG;
@@ -78,8 +77,6 @@
 
     // Whether to use linear RGB or sRGB.
     int useLinearRGB;
-
-
 } parameters;
 
 layout (binding = 4) uniform FrameInfo {
@@ -136,11 +133,7 @@
 const float ABSORBANCE_MAX_VALUE = 10.0;
 
 #ifdef USE_TRANSFER_FUNCTION
-<<<<<<< HEAD
 layout(binding = 21) uniform sampler1D transferFunctionTexture;
-=======
-layout(binding = 13) uniform sampler1D transferFunctionTexture;
->>>>>>> d29c0797
 #endif
 
 vec2 Multiply(vec2 LHS, vec2 RHS) {
